from collections.abc import Callable, Generator
from dataclasses import dataclass, field
import datetime
from enum import auto, Enum
import logging
import re
from typing import Optional

from ..protocol.primitives import FileData
from ..shares.utils import create_term_pattern
from ..tasks import Timer


logger = logging.getLogger(__name__)


class SearchType(Enum):
    NETWORK = auto()
    USER = auto()
    ROOM = auto()
    WISHLIST = auto()


@dataclass
class ReceivedSearch:
    """Used for keeping track of searches received from the distributed parent
    or server
    """
    username: str
    query: str
    result_count: int


@dataclass
class SearchQuery:
    query: str
    include_terms: set[str] = field(default_factory=set)
    exclude_terms: set[str] = field(default_factory=set)
    wildcard_terms: set[str] = field(default_factory=set)

    @classmethod
    def parse(cls, query: str) -> 'SearchQuery':
        """Parses the given query string into terms and creates a new
        :class:`.SearchQuery` object
        """
        obj = cls(query)

        terms = query.split()
        for term in terms:
            # Ignore terms containing only non-word chars
            l_term = term.lower()
            if not re.search(r'[^\W_]', l_term):
                continue

            if term.startswith('*'):
                obj.wildcard_terms.add(l_term[1:])
            elif term.startswith('-'):
                obj.exclude_terms.add(l_term[1:])
            else:
                obj.include_terms.add(l_term)

        return obj

    def matchers_iter(self) -> Generator[Callable[[str], bool], None, None]:
        """Generator for term matchers"""
        for include_term in self.include_terms:
            pattern = create_term_pattern(include_term, wildcard=False)
            yield lambda fn: bool(pattern.search(fn))

        for wildcard_term in self.wildcard_terms:
            pattern = create_term_pattern(wildcard_term, wildcard=True)
            yield lambda fn: bool(pattern.search(fn))

        for exclude_term in self.exclude_terms:
            pattern = create_term_pattern(exclude_term, wildcard=False)
            yield lambda fn: not pattern.search(fn)

    def has_inclusion_terms(self) -> bool:
        """Return whether this query has any valid inclusion terms"""
        return bool(self.include_terms) or bool(self.wildcard_terms)


@dataclass
class SearchResult:
    """Search result received from a user"""
    ticket: int
    username: str

    has_free_slots: bool = False
    avg_speed: int = 0
    queue_size: int = 0

    shared_items: list[FileData] = field(default_factory=list)
    locked_results: list[FileData] = field(default_factory=list)


@dataclass
class SearchRequest:
    """Search request we have made"""
    ticket: int
    query: str
    search_type: SearchType = SearchType.NETWORK

    room: Optional[str] = None
    username: Optional[str] = None
<<<<<<< HEAD
    results: list[SearchResult] = field(default_factory=list)
    started: datetime.datetime = field(default_factory=datetime.datetime.now)
=======
    results: List[SearchResult] = field(default_factory=list)
    started: datetime.datetime = field(default_factory=datetime.datetime.now)

    timer: Optional[Timer] = None
>>>>>>> f965b1b7
<|MERGE_RESOLUTION|>--- conflicted
+++ resolved
@@ -103,12 +103,7 @@
 
     room: Optional[str] = None
     username: Optional[str] = None
-<<<<<<< HEAD
     results: list[SearchResult] = field(default_factory=list)
     started: datetime.datetime = field(default_factory=datetime.datetime.now)
-=======
-    results: List[SearchResult] = field(default_factory=list)
-    started: datetime.datetime = field(default_factory=datetime.datetime.now)
 
-    timer: Optional[Timer] = None
->>>>>>> f965b1b7
+    timer: Optional[Timer] = None