from __future__ import annotations
import abc
from aiofiles.threadpool.binary import AsyncBufferedIOBase, AsyncBufferedReader
import asyncio
from async_timeout import Timeout, timeout as atimeout
from collections.abc import Awaitable, Callable
from enum import auto, Enum
from typing import Optional, TYPE_CHECKING, Union
import logging
import socket
import struct
import sys

from ..constants import (
    DEFAULT_READ_TIMEOUT,
    DISCONNECT_TIMEOUT,
    PEER_CONNECT_TIMEOUT,
    PEER_READ_TIMEOUT,
    SERVER_CONNECT_TIMEOUT,
    SERVER_READ_TIMEOUT,
    TRANSFER_TIMEOUT,
)
from ..exceptions import (
    ConnectionFailedError,
    ConnectionReadError,
    ConnectionWriteError,
    MessageDeserializationError,
    MessageSerializationError,
)
from ..protocol import obfuscation
from ..protocol.primitives import uint32, uint64, MessageDataclass
from ..protocol.messages import (
    DistributedMessage,
    PeerInitializationMessage,
    PeerMessage,
    ServerMessage,
)
from ..log_utils import ConnectionLoggerAdapter
from ..utils import task_counter
from .rate_limiter import RateLimiter, UnlimitedRateLimiter

if TYPE_CHECKING:
    from .network import Network


logger = logging.getLogger(__name__)
adapter = ConnectionLoggerAdapter(logger, {})


HEADER_SIZE_OBFUSCATED: int = obfuscation.KEY_SIZE + struct.calcsize('I')
HEADER_SIZE_UNOBFUSCATED: int = struct.calcsize('I')


class PeerConnectionType:
    FILE = 'F'
    PEER = 'P'
    DISTRIBUTED = 'D'


class ConnectionState(Enum):
    UNINITIALIZED = auto()
    CONNECTING = auto()
    CONNECTED = auto()
    CLOSING = auto()
    CLOSED = auto()


class CloseReason(Enum):
    UNKNOWN = auto()
    CONNECT_FAILED = auto()
    REQUESTED = auto()
    READ_ERROR = auto()
    WRITE_ERROR = auto()
    TIMEOUT = auto()
    EOF = auto()


class PeerConnectionState(Enum):
    AWAITING_INIT = auto()
    """No init message has been received yet (PeerInit, PeerPierceFirewall)"""
    ESTABLISHED = auto()
    """Message connections: ready to receive / send data"""
    NEGOTIATING_TRANSFER = auto()
    """Transfer connections: negotiating the transfer ticket / offset"""
    TRANSFERRING = auto()
    """Transfer connections: ready to receive / send data"""


class Connection(abc.ABC):

    _CLOSING_STATES: tuple[ConnectionState, ConnectionState] = (
        ConnectionState.CLOSING, ConnectionState.CLOSED)

    def __init__(self, hostname: str, port: int, network: Network):
        self.hostname: str = hostname
        self.port: int = port
        self.network: Network = network
        self.state: ConnectionState = ConnectionState.UNINITIALIZED
        self._is_closing: bool = False

    @abc.abstractmethod
    async def disconnect(self, reason: CloseReason = CloseReason.UNKNOWN):
        ...

    async def set_state(self, state: ConnectionState, close_reason: CloseReason = CloseReason.UNKNOWN):
        self.state = state
        self._is_closing = state in self._CLOSING_STATES
        await self.network.on_state_changed(state, self, close_reason=close_reason)

    def __repr__(self) -> str:
        return (
            f"{self.__class__.__name__}(hostname={self.hostname!r}, port={self.port}, "
            f"state={self.state})")


class ListeningConnection(Connection):
    """A listening connection, objects of this class are responsible for
    accepting incoming connections from peers
    """

    def __init__(self, hostname: str, port: int, network: Network, obfuscated: bool = False):
        super().__init__(hostname, port, network)
        self.obfuscated: bool = obfuscated

        self._server: Optional[asyncio.AbstractServer] = None

    async def disconnect(self, reason: CloseReason = CloseReason.UNKNOWN):
        adapter.debug("disconnecting : %s", reason.name, extra=self.__dict__)
        await self.set_state(ConnectionState.CLOSING, close_reason=reason)
        try:
            if self._server is not None:
                if self._server.is_serving():
                    self._server.close()

                async with atimeout(DISCONNECT_TIMEOUT):
                    await self._server.wait_closed()

        except Exception as exc:
            adapter.warning(
                "exception while disconnecting", extra=self.__dict__, exc_info=exc)

        finally:
            self._server = None
            adapter.info("disconnected : %s", reason.name, extra=self.__dict__)
            await self.set_state(ConnectionState.CLOSED, close_reason=reason)

    async def connect(self):
        """Open a listening connection on the current :attr:`hostname` and
        :attr:`port`

        :raise ConnectionFailedError: raised when binding failed
        """
        adapter.info("open listening connection", extra=self.__dict__)
        await self.set_state(ConnectionState.CONNECTING)

        try:
            self._server = await asyncio.start_server(
                self.accept,
                self.hostname,
                self.port,
                family=socket.AF_INET,
                start_serving=True,
<<<<<<< HEAD
                reuse_address=sys.platform != 'win32'
=======
>>>>>>> 4ea62b4b
            )

        except OSError as exc:
            adapter.exception("failed to bind listening port", extra=self.__dict__)
            await self.disconnect(CloseReason.CONNECT_FAILED)
            raise ConnectionFailedError(f"{self.hostname}:{self.port} : failed to connect") from exc

        await self.set_state(ConnectionState.CONNECTED)

    async def accept(self, reader: asyncio.StreamReader, writer: asyncio.StreamWriter):
        hostname, port = writer.get_extra_info('peername')

        adapter.debug(
            "accepted connection : %s:%d", hostname, port, extra=self.__dict__)

        connection = PeerConnection(
            hostname, port, self.network,
            obfuscated=self.obfuscated,
            connection_type=PeerConnectionType.PEER,
            incoming=True
        )
        connection._reader, connection._writer = reader, writer
        await self.network.on_peer_accepted(connection)
        await connection.set_state(ConnectionState.CONNECTED)


class DataConnection(Connection, abc.ABC):
    """Connection for message and data transfer"""

    def __init__(
            self, hostname: str, port: int, network: Network,
            obfuscated: bool = False, read_timeout: float = DEFAULT_READ_TIMEOUT):

        super().__init__(hostname, port, network)
        self.obfuscated = obfuscated

        self._reader: Optional[asyncio.StreamReader] = None
        self._writer: Optional[asyncio.StreamWriter] = None
        self._reader_task: Optional[asyncio.Task] = None

        self._queued_messages: list[asyncio.Task] = []
        self._read_timeout_object: Optional[Timeout] = None

        self.read_timeout: float = read_timeout

    def get_connecting_ip(self) -> str:
        """Gets the IP address being used to connect to the server/peer.

        The connection needs to be established for this method to work
        """
        if not self._writer:  # pragma: no cover
            raise RuntimeError("connection not initialized")

        return self._writer.get_extra_info('sockname')[0]

    async def connect(self, timeout: float = 30):
        """Opens a TCP connection the hostname:ip provided in this object. The
        state of the connection will be changed to ``CONNECTING`` before the
        attempt is made

        Upon success the :attr:`state` will be set to ``CONNECTED`` and the
        message reader loop will be started. Upon failure the state will be set
        to ``CLOSED`` with ``CONNECT_FAILED`` as its reason

        :param timeout: timeout in seconds before giving up (default: 30)
        :raise ConnectionFailedError: raised when connection failed or timed out
        """
        adapter.info("connecting", extra=self.__dict__)
        await self.set_state(ConnectionState.CONNECTING)

        try:
            async with atimeout(timeout):
                self._reader, self._writer = await asyncio.open_connection(
                    self.hostname, self.port)

        except (Exception, asyncio.TimeoutError) as exc:
            await self.disconnect(CloseReason.CONNECT_FAILED)
            raise ConnectionFailedError(f"{self.hostname}:{self.port} : failed to connect") from exc

        else:
            adapter.debug("connected", extra=self.__dict__)
            await self.set_state(ConnectionState.CONNECTED)

    async def disconnect(self, reason: CloseReason = CloseReason.UNKNOWN):
        """Disconnects the TCP connection. The method will not raise an
        exception in case the connection wasn't yet connected

        :param reason: optional reason for the disconnect. This parameter is
            purely informational
        """
        # Prevents this method being called twice during the process of
        # disconnecting. This is necessary because during disconnecting the
        # reader task throw an EOF and attempt to call this method again.
        if self.state in (ConnectionState.CLOSED, ConnectionState.CLOSING):
            return

        await self.set_state(ConnectionState.CLOSING, close_reason=reason)
        adapter.debug("disconnecting : %s", reason.name, extra=self.__dict__)
        self._cancel_queued_messages()
        try:
            if self._writer is not None:
                if not self._writer.is_closing():
                    self._writer.close()

                async with atimeout(DISCONNECT_TIMEOUT):
                    await self._writer.wait_closed()

        except Exception as exc:
            adapter.warning(
                "exception while disconnecting : %r", exc, extra=self.__dict__)

        finally:
            await self.set_state(ConnectionState.CLOSED, close_reason=reason)
            # Because disconnect can be called when read failed setting the
            # reader task to none should be done last
            self._reader_task = None
            self._reader = None
            self._writer = None

    def start_reader_task(self):
        """Starts the message reader task"""
        self._reader_task = asyncio.create_task(self._message_reader_loop())

    def stop_reader_task(self):
        """Stops the message reader task if it exists"""
        if self._reader_task is not None:
            self._reader_task.cancel()
            self._reader_task = None

    # Read/write methods

    async def _message_reader_loop(self):
        """Message reader loop. This will loop until the connection is closed or
        the network is closed
        """
        while not self._is_closing:
            try:
                message = await self.receive_message_object()

            except ConnectionReadError:
                adapter.warning("read error", extra=self.__dict__)

            except MessageDeserializationError as exc:
                adapter.warning(
                    "failed to deserialize message : %s", exc.proto_message, extra=self.__dict__)

            else:

                if not message:
                    return

                # Do not handle messages when closing/closed
                if self._is_closing:
                    adapter.warning(
                        "connection is closing, skipping handling message : %s",
                        message,
                        extra=self.__dict__
                    )
                else:
                    await self._perform_message_callback(message)

    async def _read(
            self, reader_coro: Awaitable[Optional[bytes]],
            timeout: Optional[float] = None) -> Optional[bytes]:
        """Read data from the connection using the passed ``reader_coro``. When
        an error occurs during reading the connection will be CLOSED

        :param reader_coro: coroutine that reads the data
        :return: the return value of the ``reader_coro``, ``None`` if EOF
        :raise ConnectionReadError: upon any kind of read error/timeout
        """
        try:
            if timeout:
                # TODO: change the type of `_read_timeout_object` to `asyncio.timeouts.Timeout`
                # when 3.11 is the oldest supported Python version
                async with atimeout(timeout) as self._read_timeout_object:  # type: ignore[assignment]
                    data = await reader_coro
            else:
                data = await reader_coro

        except asyncio.IncompleteReadError as exc:
            # Can only be raised by `readexactly`
            if exc.partial:
                await self.disconnect(CloseReason.READ_ERROR)
                raise ConnectionReadError(
                    f"{self.hostname}:{self.port} : incomplete read on connection : {exc.partial!r}") from exc
            else:
                await self.disconnect(CloseReason.EOF)
                return None

        except asyncio.TimeoutError as exc:
            await self.disconnect(CloseReason.TIMEOUT)
            raise ConnectionReadError(f"{self.hostname}:{self.port} : read timeout") from exc

        except Exception as exc:
            await self.disconnect(CloseReason.READ_ERROR)
            raise ConnectionReadError(f"{self.hostname}:{self.port} : exception during reading") from exc

        else:
            if not data:
                await self.disconnect(CloseReason.EOF)
                return None
            else:
                return data

    async def _read_message(self) -> bytes:
        if not self._reader:
            raise ConnectionReadError(
                f"{self.hostname}:{self.port} : cannot read message, connection is not open")

        header_size = HEADER_SIZE_OBFUSCATED if self.obfuscated else HEADER_SIZE_UNOBFUSCATED

        header = await self._reader.readexactly(header_size)

        message_len_buf = obfuscation.decode(header) if self.obfuscated else header
        _, message_len = uint32.deserialize(0, message_len_buf)

        message = await self._reader.readexactly(message_len)

        return header + message

    async def receive_message(self) -> Optional[bytes]:
        """Receives a single raw message

        :return: The message as a ``bytes`` object. ``None`` if the connection
            returned EOF
        """
        return await self._read(self._read_message(), timeout=self.read_timeout)

    async def receive_message_object(self) -> Optional[MessageDataclass]:
        """Receives a single message and parses it to a :class:`.MessageDataclass`

        :return: The parsed message, ``None`` if the connection returned EOF
        """
        message_data = await self.receive_message()

        if message_data:
            message = self.decode_message_data(message_data)
            adapter.debug(
                "received message : %s",
                message,
                extra={
                    **self.__dict__,
                    **{'message_type': message.__class__}
                }
            )
            return message

        return None

    async def receive_until_eof(self, raise_exception: bool = True) -> Optional[bytes]:
        """Receives data until the other end closes the connection. If
        ``raise_exception`` parameter is set to ``True`` other read errors are
        treated as EOF as well
        """
        if not self._reader:
            raise ConnectionReadError(
                f"{self.hostname}:{self.port} : cannot read until EOF, connection is not open")

        # Note: _read raises ConnectionReadError also on IncompleteReadError,
        # however when using StreamReader.read this error can never be raised
        # and thus this method shouldn't worry about potentially not returning
        # partial data
        try:
            return await self._read(self._reader.read(-1))
        except ConnectionReadError:
            if raise_exception:
                raise

            return b''

    def queue_message(self, message: Union[bytes, MessageDataclass]) -> asyncio.Task:
        task = asyncio.create_task(
            self.send_message(message),
            name=f'queue-message-task-{task_counter()}'
        )
        self._queued_messages.append(task)
        task.add_done_callback(self._queued_messages.remove)
        return task

    def queue_messages(self, *messages: Union[bytes, MessageDataclass]) -> list[asyncio.Task]:
        return [
            self.queue_message(message)
            for message in messages
        ]

    async def _send(self, data: bytes, timeout: Optional[float] = None):
        if not self._writer:
            raise ConnectionWriteError(
                f"{self.hostname}:{self.port} : cannot send data, connection is not open")

        try:
            self._writer.write(data)
            if timeout:
                async with atimeout(timeout):
                    await self._writer.drain()
            else:
                await self._writer.drain()

        except asyncio.TimeoutError as exc:
            await self.disconnect(CloseReason.TIMEOUT)
            raise ConnectionWriteError(f"{self.hostname}:{self.port} : write timeout") from exc

        except Exception as exc:
            await self.disconnect(CloseReason.WRITE_ERROR)
            raise ConnectionWriteError(f"{self.hostname}:{self.port} : exception during writing") from exc

    async def send_message(self, message: Union[bytes, MessageDataclass]):
        """Sends a message or a set of bytes over the connection. In case an
        object of :class:`.MessageDataClass` is provided the object will first
        be serialized. If the :attr:`obfuscated` flag is set for the connection
        the message or bytes will first be obfuscated

        :param message: message to be sent over the connection
        :raise ConnectionWriteError: error or timeout occured during writing
        """
        if self._is_closing:
            adapter.warning(
                "not sending message, connection is closing / closed : %s",
                message,
                extra=self.__dict__
            )
            return

        adapter.debug(
            "send message : %s",
            message,
            extra={
                **self.__dict__,
                **{'message_type': message.__class__}
            }
        )
        # Serialize the message
        try:
            data = self.encode_message_data(message)
        except MessageSerializationError:
            adapter.exception("failed to serialize message : %s", message)
            return

        await self._send(data, timeout=10)
        self._increase_read_timeout()

    def encode_message_data(self, message: Union[bytes, MessageDataclass]) -> bytes:
        """Serializes the :class:`.MessageDataclass` or ``bytes`` and obfuscates
        the contents. See :meth:`serialize_message`

        :return: ``bytes`` object
        :raise MessageSerializationError: raised when serialization failed
        """
        try:
            data = self.serialize_message(message)
        except Exception as exc:
            raise MessageSerializationError("failed to serialize message") from exc

        if self.obfuscated:
            data = obfuscation.encode(data)

        return data

    def decode_message_data(self, data: bytes) -> MessageDataclass:
        """De-obfuscates and deserializes message data into a
        :class:`.MessageDataclass` object. See :meth:`deserialize_message`

        :param data: message bytes to decode
        :return: object of :class:`.MessageDataclass`
        :raise MessageDeserializationError: raised when deserialization failed
        """
        if self.obfuscated:
            data = obfuscation.decode(data)

        try:
            message = self.deserialize_message(data)
        except Exception as exc:
            raise MessageDeserializationError(data, "failed to deserialize message") from exc

        return message

    @abc.abstractmethod
    def deserialize_message(self, message_data: bytes) -> MessageDataclass:
        """Should be called after a full message has been received. This method
        should parse the message
        """

    def serialize_message(self, message: Union[bytes, MessageDataclass]) -> bytes:
        if isinstance(message, MessageDataclass):
            return message.serialize()
        else:
            return message

    def _increase_read_timeout(self):
        if self.read_timeout and self._read_timeout_object:
            try:
                self._read_timeout_object.shift(self.read_timeout)
            except RuntimeError:
                pass

    async def _perform_message_callback(self, message: MessageDataclass):
        try:
            await self.network.on_message_received(message, self)
        except Exception:
            adapter.exception("error during callback : %s", message, extra=self.__dict__)

    def _cancel_queued_messages(self):
        for qmessage_task in self._queued_messages:
            qmessage_task.cancel()


class ServerConnection(DataConnection):

    def __init__(
            self, hostname: str, port: int, network: Network,
            obfuscated: bool = False, read_timeout: float = SERVER_READ_TIMEOUT):

        super().__init__(
            hostname, port, network,
            obfuscated=obfuscated, read_timeout=read_timeout)

    async def connect(self, timeout: float = SERVER_CONNECT_TIMEOUT):
        await super().connect(timeout=timeout)

    def deserialize_message(self, message_data: bytes) -> MessageDataclass:
        return ServerMessage.deserialize_response(message_data)


class PeerConnection(DataConnection):

    def __init__(
            self, hostname: str, port: int, network: Network, obfuscated: bool = False,
            username: Optional[str] = None, connection_type: str = PeerConnectionType.PEER,
            incoming: bool = False, read_timeout: float = PEER_READ_TIMEOUT,
            transfer_read_timeout: float = TRANSFER_TIMEOUT):

        super().__init__(
            hostname, port, network,
            obfuscated=obfuscated, read_timeout=read_timeout)

        self.transfer_read_timeout: float = transfer_read_timeout

        self.incoming: bool = incoming
        self.connection_state = PeerConnectionState.AWAITING_INIT
        self.connection_type: str = connection_type

        self.username: Optional[str] = username

        self.download_rate_limiter: RateLimiter = UnlimitedRateLimiter()
        self.upload_rate_limiter: RateLimiter = UnlimitedRateLimiter()

    async def connect(self, timeout: float = PEER_CONNECT_TIMEOUT):
        await super().connect(timeout=timeout)

    def set_connection_state(self, state: PeerConnectionState):
        """Sets the current connection state.

        If the current state is ``AWAITING_INIT`` and the connection type is a
        distributed or file connection the :attr:`obfuscated` flag for this
        connection will be set to ``False``

        If the state goes to the ``ESTABLISHED`` state the message reader task
        will be started. In all other cases it will be stopped (in case the
        task was running)

        :param state: The new state of the connection
        """
        # Set non-peer connections to non-obfuscated
        if state != PeerConnectionState.AWAITING_INIT:
            if self.connection_type != PeerConnectionType.PEER:
                self.obfuscated = False

        adapter.debug("setting state to %s", state, extra=self.__dict__)
        self.connection_state = state

        if state == PeerConnectionState.ESTABLISHED:
            self.start_reader_task()
        else:
            # This shouldn't occur, during all other states we call the
            # receive_* methods directly. But it can do no harm
            self.stop_reader_task()

    async def receive_transfer_ticket(self) -> int:
        """Receive the transfer ticket from the connection"""
        if not self._reader:
            raise ConnectionReadError(
                f"{self.hostname}:{self.port} : cannot read transfer ticket, "
                "connection is not open"
            )

        data = await self._read(self._reader.readexactly(struct.calcsize('I')))
        if data is None:  # pragma: no cover
            raise ConnectionReadError(
                f"{self.hostname}:{self.port} : couldn't receive transfer ticket, "
                "connection closed"
            )

        _, ticket = uint32.deserialize(0, data)
        return ticket

    async def receive_transfer_offset(self) -> int:
        """Receive the transfer offset from the connection"""
        if not self._reader:
            raise ConnectionReadError(
                f"{self.hostname}:{self.port} : cannot read transfer offset, "
                "connection is not open"
            )

        data = await self._read(self._reader.readexactly(struct.calcsize('Q')))
        if data is None:  # pragma: no cover
            raise ConnectionReadError(
                f"{self.hostname}:{self.port} : couldn't receive transfer offset, "
                "connection closed"
            )

        _, offset = uint64.deserialize(0, data)
        return offset

    async def receive_data(self, n_bytes: int) -> Optional[bytes]:
        """Receives data on the connection. The ``n_bytes`` indicates the max
        amount of bytes that should be received on the connection, less bytes
        can be returned.

        In case of error the socket will be disconnected. If no data is received
        it is assumed to be EOF and the connection will be disconnected.

        :param n_bytes: max amount of bytes to receive
        :raise ConnectionReadError: in case timeout occured on an error on the
            socket
        :return: ``bytes`` object containing the received data or ``None`` in
            case the connection reached EOF
        """
        if not self._reader:
            raise ConnectionReadError(
                f"{self.hostname}:{self.port} : cannot read data, connection is not open")

        return await self._read(
            self._reader.read(n_bytes), timeout=self.transfer_read_timeout)

    async def receive_file(
            self, file_handle: AsyncBufferedIOBase, filesize: int,
            callback: Optional[Callable[[bytes], None]] = None):
        """Receives a file on the current connection and writes it to the given
        ``file_handle``

        This method will attempt to keep reading data until EOF is received from
        the connection or the amount of received bytes has reached the
        ``filesize``

        :param file_handle: a file handle to write the received data to
        :param filesize: expected filesize
        :param callback: optional callback that gets called each time a chunk
            of data is received
        """
        bytes_received = 0
        while True:
            bytes_to_read = await self.download_rate_limiter.take_tokens()
            data = await self.receive_data(bytes_to_read)
            if data is None:
                return

            await file_handle.write(data)
            if callback is not None:
                callback(data)

            # Check if all data received and return
            bytes_received += len(data)
            if bytes_received >= filesize:
                return

    async def send_data(self, data: bytes):
        await self._send(data, timeout=TRANSFER_TIMEOUT)

    async def send_file(self, file_handle: AsyncBufferedReader, callback: Optional[Callable[[bytes], None]] = None):
        """Sends a file over the connection. This method makes use of the
        :attr:`upload_rate_limiter` to limit how many bytes are being sent at a
        time

        :param file_handle: binary opened file handle
        :param callback: progress callback that gets called each time a chunk
            of data was sent
        """
        while True:
            bytes_to_write = await self.upload_rate_limiter.take_tokens()
            data = await file_handle.read(bytes_to_write)
            if not data:
                return

            await self.send_data(data)
            if callback is not None:
                callback(data)

    def deserialize_message(self, message_data: bytes) -> MessageDataclass:
        if self.connection_state == PeerConnectionState.AWAITING_INIT:
            return PeerInitializationMessage.deserialize_request(message_data)

        else:
            if self.connection_type == PeerConnectionType.PEER:
                return PeerMessage.deserialize_request(message_data)
            else:
                return DistributedMessage.deserialize_request(message_data)

    def __repr__(self):
        return (
            f"{self.__class__.__name__}("
            f"hostname={self.hostname!r}, port={self.port}, state={self.state}, "
            f"incoming={self.incoming}, obfuscated={self.obfuscated}, username={self.username!r}, "
            f"connection_state={self.connection_state}, connection_type={self.connection_type!r})")<|MERGE_RESOLUTION|>--- conflicted
+++ resolved
@@ -160,10 +160,7 @@
                 self.port,
                 family=socket.AF_INET,
                 start_serving=True,
-<<<<<<< HEAD
                 reuse_address=sys.platform != 'win32'
-=======
->>>>>>> 4ea62b4b
             )
 
         except OSError as exc:
